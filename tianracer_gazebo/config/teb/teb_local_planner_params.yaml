TebLocalPlannerROS:
  odom_topic: odom
<<<<<<< HEAD
  map_frame: odom
=======

  map_frame: map
>>>>>>> 76914be0


  # Trajectoty 这部分主要是用于调整轨迹

  teb_autosize: True #优化期间允许改变轨迹的时域长度
  dt_ref: 0.3 #期望的轨迹时间分辨率
  dt_hysteresis: 0.03 #根据当前时间分辨率自动调整大小的滞后现象，通常约为。建议使用dt ref的10%

  #覆盖全局规划器提供的局部子目标的方向;规划局部路径时会覆盖掉全局路径点的方位角,
  #对于车辆的2D规划,可以设置为False,可实现对全局路径的更好跟踪。
  global_plan_overwrite_orientation: True

  #指定考虑优化的全局计划子集的最大长度,如果为0或负数：禁用；长度也受本地Costmap大小的限制
  max_global_plan_lookahead_dist: 3.0

  feasibility_check_no_poses: 2 #检测位姿可到达的时间间隔，default：4

  #如果为true，则在目标落后于起点的情况下，可以使用向后运动来初始化基础轨迹
  #(仅在机器人配备了后部传感器的情况下才建议这样做）
  allow_init_with_backwards_motion: False

  global_plan_viapoint_sep: -1

  #参数在TebLocalPlannerROS::pruneGlobalPlan()函数中被使用
  #该参数决定了从机器人当前位置的后面一定距离开始裁剪
  #就是把机器人走过的全局路线给裁剪掉，因为已经过去了没有比较再参与计算后面的局部规划
  global_plan_prune_distance: 1

  exact_arc_length: False
  publish_feedback: False

  # Robot
  max_vel_x: 1.8
  max_vel_x_backwards: 1
  max_vel_theta: 3.6
  acc_lim_x: 1.8
  acc_lim_theta: 3.6

  #仅适用于全向轮
  # max_vel_y (double, default: 0.0)
  # acc_lim_y (double, default: 0.5)

  # ********************** Carlike robot parameters ********************
  min_turning_radius: 0.5 # 最小转弯半径 注意车辆运动学中心是后轮中点
  wheelbase: 0.26 # 即前后轮距离

  #设置为true时，ROS话题（rostopic） cmd_vel/angular/z 内的数据是舵机角度，
  cmd_angle_instead_rotvel: True
  # ********************************************************************

  # footprint_model: # types: "point", "circular", "two_circles", "line", "polygon" 多边形勿重复第一个顶点，会自动闭合
  #   type: "line"
  #   # radius: 0.2 # for type "circular"
  #   line_start: [-0.13, 0.0] # for type "line"
  #   line_end: [0.13, 0.0] # for type "line"
  # front_offset: 0.2 # for type "two_circles"
  # front_radius: 0.2 # for type "two_circles"
  # rear_offset: 0.2 # for type "two_circles"
  # rear_radius: 0.2 # for type "two_circles"
  # vertices: [ [0.25, -0.05], [0.18, -0.05], [0.18, -0.18], [-0.19, -0.18], [-0.25, 0], [-0.19, 0.18], [0.18, 0.18], [0.18, 0.05], [0.25, 0.05] ] # for type "polygon"

  # GoalTolerance
  footprint_model:
    type: "polygon"
    vertices: [[0.18, 0.10], [0.18, -0.10], [-0.18, -0.10], [-0.18, 0.10]]

  xy_goal_tolerance: 0.1
  yaw_goal_tolerance: 0.1
  #自由目标速度。设为False时，车辆到达终点时的目标速度为0。
  #TEB是时间最优规划器。缺少目标速度约束将导致车辆“全速冲线”
  free_goal_vel: True

  # complete_global_plan: True
  # Obstacles

  min_obstacle_dist: 0.2 # 与障碍的最小期望距离,
  include_costmap_obstacles: True #应否考虑到局部costmap的障碍设置为True后才能规避实时探测到的、建图时不存在的障碍物。
  costmap_obstacles_behind_robot_dist: 2.0 #考虑后面n米内的障碍物2.0
  obstacle_poses_affected: 30 #为了保持距离，每个障碍物位置都与轨道上最近的位置相连。
  costmap_converter_spin_thread: True
  costmap_converter_rate: 5

  # Optimization

  no_inner_iterations: 3
  no_outer_iterations: 2
  optimization_activate: True
  optimization_verbose: False
  penalty_epsilon: 0.1
  weight_max_vel_x: 2
  weight_max_vel_y: 0.1
  weight_max_vel_theta: 2
  weight_acc_lim_x: 2
  weight_acc_lim_y: 0.1
  weight_acc_lim_theta: 2 #1
  weight_kinematics_nh: 100
  weight_kinematics_forward_drive: 100 #1
  weight_kinematics_turning_radius: 100 #1
  weight_optimaltime: 0.5
  weight_shortest_path: 0
  weight_obstacle: 10 #50
  weight_inflation: 1
  weight_dynamic_obstacle: 1 # not in use yet
  # alternative_time_cost: False # not in use yet
  selection_alternative_time_cost: True
  switching_blocking_period: 0.1

  # Homotopy Class Planner

  enable_homotopy_class_planning: False
  enable_multithreading: False
  simple_exploration: False
  max_number_classes: 4
  roadmap_graph_no_samples: 15
  roadmap_graph_area_width: 5
  h_signature_prescaler: 0.5
  h_signature_threshold: 0.1
  obstacle_keypoint_offset: 0.1
  obstacle_heading_threshold: 0.45
  visualize_hc_graph: False

  # # Recovery

  # shrink_horizon_backup: True
  # shrink_horizon_min_duration: 10
  # oscillation_recovery: True
  # oscillation_v_eps: 0.1
  # oscillation_omega_eps: 0.1
  # oscillation_recovery_min_duration: 10
  # oscillation_filter_duration: 10<|MERGE_RESOLUTION|>--- conflicted
+++ resolved
@@ -1,11 +1,7 @@
 TebLocalPlannerROS:
   odom_topic: odom
-<<<<<<< HEAD
+
   map_frame: odom
-=======
-
-  map_frame: map
->>>>>>> 76914be0
 
 
   # Trajectoty 这部分主要是用于调整轨迹
