硬件全新升级，建图算法升级。更快，更稳！ 

[TianRacer详细中文操作手册](doc.tianbot.com/tianracer)  

# Tianracer
Tianracer is a series of low cost auotonomous vehicles. Full range of Tianracer products are equippedwith NVIDIA development boards, e.g, Jetson Nano, Jetson TX2, Xavier. Tianracer is an updated version of Tianbot Racecar, which is develped based on Hypha racecar.

<<<<<<< HEAD
# Instructions
[TianRacer ROS Wiki](wiki.ros.org/tianracer)
=======
Our goal is to develop a low cost autonomous racing car with not only basic mapping, localization, navigation ability but also object detection, traffic light detection, lane keeping, etc. Now Tianracer inherits AI aiblity from Jetracer.
>>>>>>> 45b6dea8

## Appreciation to HyphaROS RaceCar 

We developed the new Tianbot Racecar based on Hypha racecar. Please checkout the original authors' repo for more details.
https://github.com/Hypha-ROS/hypharos_racecar

Developer:   
* HaoChih, LIN  
* KaiChun, Wu  


# Hardware 

## Do-It-Yourself
We are going to open source the hardware specifications and the installation procedures for the Nano version Tianracer by the end of Oct 2019.

Computer: Nvidia Jetson Nano Developer Kit
Chassis: Motor + VESC + Servo
Lidar: Slamtec Rplidar A1
Camera: 1080P Fisheye USB3.0
Remote Controller: Logitech F710
Battery: LiPo

## Purchase from Tianbot Official Taobao Store

Tianracer Nano version is a standard platform with all the hardware and software installed, ready-to go racing car cost around USD $800. (CNY 5700 Yuan)
 
[点击这里进入淘宝购买或咨询客服： Purchase from Taobao:](https://item.taobao.com/item.htm?id=564703378940)  
<<<<<<< HEAD
  
=======


# User Manual in Chinese

硬件全新升级，建图算法升级。更快，更稳！ 

详细的操作手册以及硬件配置请参考石墨文档  

[天驰Racecar入门版用户手册](https://shimo.im/docs/6KqMwKleaQoP4Wkt)  

[**天驰Racecar标准版用户手册**](https://shimo.im/docs/4DWANxnvZM8GMZCY)  

# Brief Tutorials
Tianracer will auto-start using systemd service.


## 软件协议  
>>>>>>> 45b6dea8
## License: GPL v3  



<|MERGE_RESOLUTION|>--- conflicted
+++ resolved
@@ -5,12 +5,9 @@
 # Tianracer
 Tianracer is a series of low cost auotonomous vehicles. Full range of Tianracer products are equippedwith NVIDIA development boards, e.g, Jetson Nano, Jetson TX2, Xavier. Tianracer is an updated version of Tianbot Racecar, which is develped based on Hypha racecar.
 
-<<<<<<< HEAD
 # Instructions
 [TianRacer ROS Wiki](wiki.ros.org/tianracer)
-=======
 Our goal is to develop a low cost autonomous racing car with not only basic mapping, localization, navigation ability but also object detection, traffic light detection, lane keeping, etc. Now Tianracer inherits AI aiblity from Jetracer.
->>>>>>> 45b6dea8
 
 ## Appreciation to HyphaROS RaceCar 
 
@@ -39,27 +36,7 @@
 Tianracer Nano version is a standard platform with all the hardware and software installed, ready-to go racing car cost around USD $800. (CNY 5700 Yuan)
  
 [点击这里进入淘宝购买或咨询客服： Purchase from Taobao:](https://item.taobao.com/item.htm?id=564703378940)  
-<<<<<<< HEAD
   
-=======
-
-
-# User Manual in Chinese
-
-硬件全新升级，建图算法升级。更快，更稳！ 
-
-详细的操作手册以及硬件配置请参考石墨文档  
-
-[天驰Racecar入门版用户手册](https://shimo.im/docs/6KqMwKleaQoP4Wkt)  
-
-[**天驰Racecar标准版用户手册**](https://shimo.im/docs/4DWANxnvZM8GMZCY)  
-
-# Brief Tutorials
-Tianracer will auto-start using systemd service.
-
-
-## 软件协议  
->>>>>>> 45b6dea8
 ## License: GPL v3  
 
 
