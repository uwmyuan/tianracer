--- conflicted
+++ resolved
@@ -288,26 +288,16 @@
     "Communication with base error");
 }
 
-void Tianboard::initSub()
+void Tianboard::initPub()
 {
     auto qos = rclcpp::QoS(rclcpp::KeepLast(10));
     odom_pub_ = this->create_publisher<nav_msgs::msg::Odometry>("odom", qos);
     imu_pub_ = this->create_publisher<sensor_msgs::msg::Imu>("imu", qos);
     uwb_pub_ = this->create_publisher<geometry_msgs::msg::Pose2D>("uwb", qos);
-<<<<<<< HEAD
-}
-
-void Tianboard::initPub()
-{
-    cmd_vel_sub_ = this->create_subscription<geometry_msgs::msg::Twist>(
-        "cmd_vel", \
-        rclcpp::SensorDataQoS(), \
-        std::bind( \
-        &Tianboard::velocityCallback, \
-        this, \
-        std::placeholders::_1));
-=======
->>>>>>> 8c7f0582
+}
+
+void Tianboard::initSub()
+{
     ackermann_sub_ = this->create_subscription<ackermann_msgs::msg::AckermannDrive>(
         "ackermann_cmd", \
          rclcpp::SensorDataQoS(), \
